# Copyright (c) 2019 Microsoft Corporation
# Distributed under the MIT software license


from typing import DefaultDict

from interpret.provider.visualize import PreserveProvider
from ...utils import gen_perf_dicts
from .utils import DPUtils, EBMUtils
from .internal import NativeHelper, Native
from .postprocessing import multiclass_postprocess
from ...utils import unify_data, autogen_schema, unify_vector
from ...api.base import ExplainerMixin
from ...api.templates import FeatureValueExplanation
from ...provider.compute import JobLibProvider
from ...utils import gen_name_from_class, gen_global_selector, gen_local_selector
import ctypes as ct
from multiprocessing.sharedctypes import RawArray

import numpy as np
from warnings import warn

from sklearn.base import is_classifier
from sklearn.utils.validation import check_is_fitted
from sklearn.metrics import log_loss, mean_squared_error
import heapq

from sklearn.base import (
    BaseEstimator,
    TransformerMixin,
    ClassifierMixin,
    RegressorMixin,
)
from itertools import combinations

import logging

log = logging.getLogger(__name__)


class EBMExplanation(FeatureValueExplanation):
    """ Visualizes specifically for EBM. """

    explanation_type = None

    def __init__(
        self,
        explanation_type,
        internal_obj,
        feature_names=None,
        feature_types=None,
        name=None,
        selector=None,
    ):
        """ Initializes class.

        Args:
            explanation_type:  Type of explanation.
            internal_obj: A jsonable object that backs the explanation.
            feature_names: List of feature names.
            feature_types: List of feature types.
            name: User-defined name of explanation.
            selector: A dataframe whose indices correspond to explanation entries.
        """
        super(EBMExplanation, self).__init__(
            explanation_type,
            internal_obj,
            feature_names=feature_names,
            feature_types=feature_types,
            name=name,
            selector=selector,
        )

    def visualize(self, key=None):
        """ Provides interactive visualizations.

        Args:
            key: Either a scalar or list
                that indexes the internal object for sub-plotting.
                If an overall visualization is requested, pass None.

        Returns:
            A Plotly figure.
        """
        from ...visual.plot import (
            plot_continuous_bar,
            plot_horizontal_bar,
            sort_take,
            is_multiclass_global_data_dict,
        )

        data_dict = self.data(key)
        if data_dict is None:
            return None

        # Overall graph
        if self.explanation_type == "global" and key is None:
            data_dict = sort_take(
                data_dict, sort_fn=lambda x: -abs(x), top_n=15, reverse_results=True
            )
            figure = plot_horizontal_bar(
                data_dict,
                title="Overall Importance:<br>Mean Absolute Score",
                start_zero=True,
            )

            return figure

        # Continuous feature graph
        if (
            self.explanation_type == "global"
            and self.feature_types[key] == "continuous"
        ):
            title = self.feature_names[key]
            if is_multiclass_global_data_dict(data_dict):
                figure = plot_continuous_bar(
                    data_dict, multiclass=True, show_error=False, title=title
                )
            else:
                figure = plot_continuous_bar(data_dict, title=title)

            return figure

        return super().visualize(key)


# TODO: More documentation in binning process to be explicit.
# TODO: Consider stripping this down to the bare minimum.
class EBMPreprocessor(BaseEstimator, TransformerMixin):
    """ Transformer that preprocesses data to be ready before EBM. """

    def __init__(
        self, feature_names=None, feature_types=None, max_bins=256, binning="quantile", missing_str=str(np.nan), 
        epsilon=None, delta=None, privacy_schema=None
    ):
        """ Initializes EBM preprocessor.

        Args:
            feature_names: Feature names as list.
            feature_types: Feature types as list, for example "continuous" or "categorical".
            max_bins: Max number of bins to process numeric features.
            binning: Strategy to compute bins: "quantile", "quantile_humanized", "uniform", or "private". 
            missing_str: By default np.nan values are missing for all datatypes. Setting this parameter changes the string representation for missing
            epsilon: Privacy budget parameter. Only applicable when binning is "private".
            delta: Privacy budget parameter. Only applicable when binning is "private".
            privacy_schema: User specified min/maxes for numeric features as dictionary. Only applicable when binning is "private".
        """
        self.feature_names = feature_names
        self.feature_types = feature_types
        self.max_bins = max_bins
        self.binning = binning
        self.missing_str = missing_str
        self.epsilon = epsilon
        self.delta = delta
        self.privacy_schema = privacy_schema

    def fit(self, X):
        """ Fits transformer to provided samples.

        Args:
            X: Numpy array for training samples.

        Returns:
            Itself.
        """

        self.col_bin_edges_ = {}
        self.col_min_ = {}
        self.col_max_ = {}

        self.hist_counts_ = {}
        self.hist_edges_ = {}

        self.col_mapping_ = {}

        self.col_bin_counts_ = []
        self.col_names_ = []
        self.col_types_ = []

        self.has_fitted_ = False

        native = Native.get_native_singleton()
        schema = autogen_schema(
            X, feature_names=self.feature_names, feature_types=self.feature_types
        )

        noise_scale = None # only applicable for private binning
        if "private" in self.binning:
            DPUtils.validate_eps_delta(self.epsilon, self.delta)
            noise_scale = DPUtils.calc_gdp_noise_multi(
                total_queries = X.shape[1], 
                target_epsilon = self.epsilon, 
                delta = self.delta
            )
            if self.privacy_schema is None:
                warn("Possible privacy violation: assuming min/max values per feature are public info."
                     "Pass a privacy schema with known public ranges per feature to avoid this warning.")
                self.privacy_schema = DPUtils.build_privacy_schema(X)
                
        if self.max_bins < 2:
            raise ValueError("max_bins must be 2 or higher.  One bin is required for missing, and annother for non-missing values.")

        for col_idx in range(X.shape[1]):
            col_name = list(schema.keys())[col_idx]
            self.col_names_.append(col_name)

            col_info = schema[col_name]
            assert col_info["column_number"] == col_idx
            col_data = X[:, col_idx]

            self.col_types_.append(col_info["type"])
            if col_info["type"] == "continuous":
                col_data = col_data.astype(float)
                count_missing = 0

<<<<<<< HEAD
                min_samples_bin = 1 # TODO: Expose
                is_humanized = 0

                if self.binning == 'quantile' or self.binning == 'quantile_humanized':
                    if self.binning == 'quantile_humanized':
                        is_humanized = 1

                    (
                        cuts, 
                        count_missing, 
                        min_val, 
                        max_val, 
                    ) = native.cut_quantile(
                        col_data, 
                        min_samples_bin, 
                        is_humanized, 
                        self.max_bins - 2, # one bin for missing, and # of cuts is one less again
                    )
                elif self.binning == "uniform":
                    (
                        cuts, 
                        count_missing, 
                        min_val, 
                        max_val,
                    ) = native.cut_uniform(
                        col_data, 
                        self.max_bins - 2, # one bin for missing, and # of cuts is one less again
=======
                if self.binning == "private":
                    min_val, max_val = self.privacy_schema[col_idx]
                    cuts, bin_counts = DPUtils.private_numeric_binning(
                        col_data, noise_scale, self.max_bins, min_val, max_val
>>>>>>> dcf9b3bb
                    )

                    # Use previously calculated bins for density estimates
                    hist_edges = np.concatenate([[min_val], cuts, [max_val]])
                    hist_counts = bin_counts[1:]
                else:  # Standard binning
                    min_samples_bin = 1 # TODO: Expose
                    is_humanized = 0
                    if self.binning == 'quantile' or self.binning == 'quantile_humanized':
                        if self.binning == 'quantile_humanized':
                            is_humanized = 1

                        (
                            cuts, 
                            count_missing, 
                            min_val, 
                            max_val, 
                        ) = native.generate_quantile_cuts(
                            col_data, 
                            min_samples_bin, 
                            is_humanized, 
                            self.max_bins - 2, # one bin for missing, and # of cuts is one less again
                        )
                    elif self.binning == "uniform":
                        (
                            cuts, 
                            count_missing, 
                            min_val, 
                            max_val,
                        ) = native.generate_uniform_cuts(
                            col_data, 
                            self.max_bins - 2, # one bin for missing, and # of cuts is one less again
                        )
                    else:
                        raise ValueError(f"Unrecognized bin type: {self.binning}")

                    discretized = native.discretize(col_data, cuts)
                    bin_counts = np.bincount(discretized, minlength=len(cuts) + 2)
                    if count_missing != 0:
                        col_data = col_data[~np.isnan(col_data)]

                    hist_counts, hist_edges = np.histogram(col_data, bins="doane")

                
                self.col_bin_counts_.append(bin_counts)
                self.col_bin_edges_[col_idx] = cuts
                self.col_min_[col_idx] = min_val
                self.col_max_[col_idx] = max_val
                self.hist_edges_[col_idx] = hist_edges
                self.hist_counts_[col_idx] = hist_counts
            elif col_info["type"] == "ordinal":
                mapping = {val: indx + 1 for indx, val in enumerate(col_info["order"])}
                self.col_mapping_[col_idx] = mapping
                self.col_bin_counts_.append(None) # TODO count the values in each bin
            elif col_info["type"] == "categorical":
                col_data = col_data.astype('U')

                if self.binning == "private":
                    uniq_vals, counts = DPUtils.private_categorical_binning(col_data, noise_scale, self.max_bins)
                else: # Standard binning
                    uniq_vals, counts = np.unique(col_data, return_counts=True)

                missings = np.isin(uniq_vals, self.missing_str)

                count_missing = np.sum(counts[missings])
                bin_counts = np.concatenate(([count_missing], counts[~missings]))
                self.col_bin_counts_.append(bin_counts)

                uniq_vals = uniq_vals[~missings]
                mapping = {val: indx + 1 for indx, val in enumerate(uniq_vals)}
                self.col_mapping_[col_idx] = mapping

        self.has_fitted_ = True
        return self

    def transform(self, X):
        """ Transform on provided samples.

        Args:
            X: Numpy array for samples.

        Returns:
            Transformed numpy array.
        """
        check_is_fitted(self, "has_fitted_")

        missing_constant = 0
        unknown_constant = -1

        native = Native.get_native_singleton()
        X_new = np.copy(X)
        for col_idx in range(X.shape[1]):
            col_type = self.col_types_[col_idx]
            col_data = X[:, col_idx]

            if col_type == "continuous":
                col_data = col_data.astype(float)
                cuts = self.col_bin_edges_[col_idx]

                discretized = native.discretize(col_data, cuts)
                
                X_new[:, col_idx] = discretized

            elif col_type == "ordinal":
                mapping = self.col_mapping_[col_idx].copy()
                vec_map = np.vectorize(
                    lambda x: mapping[x] if x in mapping else unknown_constant
                )
                X_new[:, col_idx] = vec_map(col_data)
            elif col_type == "categorical":
                mapping = self.col_mapping_[col_idx].copy()

                # Use "DPOther" bin when possible to handle unknown values during DP.
                if "private" in self.binning:
                    for key, val in mapping.items():
                        if key == "DPOther": 
                            unknown_constant = val
                            missing_constant = val

                if isinstance(self.missing_str, list):
                    for val in self.missing_str:
                        mapping[val] = missing_constant
                else:
                    mapping[self.missing_str] = missing_constant

                col_data = col_data.astype('U')
                X_new[:, col_idx] = np.fromiter(
                    (mapping.get(x, unknown_constant) for x in col_data), dtype=np.int64, count=X.shape[0]
                )
                

        return X_new.astype(np.int64)

    def _get_hist_counts(self, feature_index):
        col_type = self.col_types_[feature_index]
        if col_type == "continuous":
            return list(self.hist_counts_[feature_index])
        elif col_type == "categorical":
            return list(self.col_bin_counts_[feature_index][1:])
        else:  # pragma: no cover
            raise Exception("Cannot get counts for type: {0}".format(col_type))

    def _get_hist_edges(self, feature_index):
        col_type = self.col_types_[feature_index]
        if col_type == "continuous":
            return list(self.hist_edges_[feature_index])
        elif col_type == "categorical":
            map = self.col_mapping_[feature_index]
            return list(map.keys())
        else:  # pragma: no cover
            raise Exception("Cannot get counts for type: {0}".format(col_type))


    def _get_bin_labels(self, feature_index):
        """ Returns bin labels for a given feature index.

        Args:
            feature_index: An integer for feature index.

        Returns:
            List of labels for bins.
        """

        col_type = self.col_types_[feature_index]
        if col_type == "continuous":
            min_val = self.col_min_[feature_index]
            cuts = self.col_bin_edges_[feature_index]
            max_val = self.col_max_[feature_index]
            return list(np.concatenate(([min_val], cuts, [max_val])))
        elif col_type == "ordinal":
            map = self.col_mapping_[feature_index]
            return list(map.keys())
        elif col_type == "categorical":
            map = self.col_mapping_[feature_index]
            return list(map.keys())
        else:  # pragma: no cover
            raise Exception("Unknown column type")


class BaseCoreEBM:
    """Internal use EBM."""

    def __init__(
        self,
        model_type,
        # Data
        features_categorical,
        features_bin_count,
        pair_features_categorical,
        pair_features_bin_count,
        # Core
        main_features,
        interactions,
        validation_size,
        max_rounds,
        early_stopping_tolerance,
        early_stopping_rounds,
        # Native
        inner_bags,
        learning_rate,
        min_samples_leaf,
        max_leaves,
        # Overall
        random_state,
        # Differential Privacy
        noise_scale,
        bin_counts,
    ):

        self.model_type = model_type

        # Arguments for data
        self.features_categorical = features_categorical
        self.features_bin_count = features_bin_count
        self.pair_features_categorical = pair_features_categorical
        self.pair_features_bin_count = pair_features_bin_count

        # Arguments for EBM beyond training a feature-step.
        self.main_features = main_features
        self.interactions = interactions
        self.validation_size = validation_size
        self.max_rounds = max_rounds
        self.early_stopping_tolerance = early_stopping_tolerance
        self.early_stopping_rounds = early_stopping_rounds

        # Arguments for internal EBM.
        self.inner_bags = inner_bags
        self.learning_rate = learning_rate
        self.min_samples_leaf = min_samples_leaf
        self.max_leaves = max_leaves

        # Arguments for overall
        self.random_state = random_state

        # Differential Privacy
        self.noise_scale = noise_scale
        self.bin_counts = bin_counts

    def fit_parallel(self, X, y, w, X_pair, n_classes):
        self.n_classes_ = n_classes

        # Split data into train/val

        X_train, X_val, y_train, y_val, w_train, w_val = EBMUtils.ebm_train_test_split(
            X,
            y,
            w,
            test_size=self.validation_size,
            random_state=self.random_state,
            is_classification=self.model_type == "classification",
        )

        if X_pair is not None:
            X_pair_train, X_pair_val, y_train, y_val, w_train, w_val = EBMUtils.ebm_train_test_split(
                X_pair,
                y,
                w,
                test_size=self.validation_size,
                random_state=self.random_state,
                is_classification=self.model_type == "classification",
            )
        else:
            X_pair_train, X_pair_val = None, None
              
        # Build EBM allocation code

        # scikit-learn returns an np.array for classification and
        # a single np.float64 for regression, so we do the same
        if self.model_type == "classification":
            self.intercept_ = np.zeros(
                Native.get_count_scores_c(self.n_classes_),
                dtype=np.float64,
                order="C",
            )
        else:
            self.intercept_ = np.float64(0)

        if isinstance(self.main_features, str) and self.main_features == "all":
            main_feature_indices = [[x] for x in range(X.shape[1])]
        elif isinstance(self.main_features, list) and all(
            isinstance(x, int) for x in self.main_features
        ):
            main_feature_indices = [[x] for x in self.main_features]
        else:  # pragma: no cover
            raise RuntimeError("Argument 'mains' has invalid value")

        self.feature_groups_ = []
        self.model_ = []

        # Train main effects
        self._fit_main(main_feature_indices, X_train, y_train, w_train, X_val, y_val, w_val)

        # Build interaction terms, if required
        self.inter_indices_, self.inter_scores_ = self._build_interactions(
            X_train, y_train, w_train, X_pair_train
        )

        self.inter_episode_idx_ = 0
        return self

    def _fit_main(self, main_feature_groups, X_train, y_train, w_train, X_val, y_val, w_val):
        if self.noise_scale is not None: # Differentially Private Training
            update = Native.GenerateUpdateOptions_GradientSums | Native.GenerateUpdateOptions_RandomSplits
        else:
            update = Native.GenerateUpdateOptions_Default
        log.info("Train main effects")
        (
            self.model_,
            self.current_metric_,
            self.main_episode_idx_,
        ) = NativeHelper.cyclic_gradient_boost(
            model_type=self.model_type,
            n_classes=self.n_classes_,
            features_categorical = self.features_categorical, 
            features_bin_count = self.features_bin_count, 
            feature_groups=main_feature_groups,
            X_train=X_train,
            y_train=y_train,
            w_train=w_train,
            scores_train=None,
            X_val=X_val,
            y_val=y_val,
            w_val=w_val,
            scores_val=None,
            n_inner_bags=self.inner_bags,
            generate_update_options=update,
            learning_rate=self.learning_rate,
            min_samples_leaf=self.min_samples_leaf,
            max_leaves=self.max_leaves,
            early_stopping_rounds=self.early_stopping_rounds,
            early_stopping_tolerance=self.early_stopping_tolerance,
            max_rounds=self.max_rounds,
            random_state=self.random_state,
            name="Main",
            noise_scale=self.noise_scale,
            bin_counts=self.bin_counts,
        )

        self.feature_groups_ = main_feature_groups

        return

    def _build_interactions(self, X_train, y_train, w_train, X_pair):
        if isinstance(self.interactions, int) and self.interactions != 0:
            log.info("Estimating with FAST")

            scores_train = EBMUtils.decision_function(
                X_train, X_pair, self.feature_groups_, self.model_, self.intercept_
            )

            iter_feature_groups = combinations(range(X_pair.shape[0]), 2)

            final_indices, final_scores = NativeHelper.get_interactions(
                n_interactions=self.interactions,
                iter_feature_groups=iter_feature_groups,
                model_type=self.model_type,
                n_classes=self.n_classes_,
                features_categorical = self.pair_features_categorical, 
                features_bin_count = self.pair_features_bin_count, 
                X=X_pair,
                y=y_train,
                w=w_train,
                scores=scores_train,
                min_samples_leaf=self.min_samples_leaf,
            )
        elif isinstance(self.interactions, int) and self.interactions == 0:
            final_indices = []
            final_scores = []
        elif isinstance(self.interactions, list):
            final_indices = self.interactions
            final_scores = [None for _ in range(len(self.interactions))]
        else:  # pragma: no cover
            raise RuntimeError("Argument 'interaction' has invalid value")

        return final_indices, final_scores

    def _staged_fit_interactions(
        self, X_train, y_train, w_train, X_val, y_val, w_val, X_pair_train, X_pair_val, inter_indices=[]
    ):

        log.info("Training interactions")

        scores_train = EBMUtils.decision_function(
            X_train, X_pair_train, self.feature_groups_, self.model_, self.intercept_
        )
        scores_val = EBMUtils.decision_function(
            X_val, X_pair_val, self.feature_groups_, self.model_, self.intercept_
        )

        (
            model_update,
            self.current_metric_,
            self.inter_episode_idx_,
        ) = NativeHelper.cyclic_gradient_boost(
            model_type=self.model_type,
            n_classes=self.n_classes_,
            features_categorical = self.pair_features_categorical, 
            features_bin_count = self.pair_features_bin_count, 
            feature_groups=inter_indices,
            X_train=X_pair_train,
            y_train=y_train,
            w_train=w_train,
            scores_train=scores_train,
            X_val=X_pair_val,
            y_val=y_val,
            w_val=w_val,
            scores_val=scores_val,
            n_inner_bags=self.inner_bags,
            generate_update_options=Native.GenerateUpdateOptions_Default, 
            learning_rate=self.learning_rate,
            min_samples_leaf=self.min_samples_leaf,
            max_leaves=self.max_leaves,
            early_stopping_rounds=self.early_stopping_rounds,
            early_stopping_tolerance=self.early_stopping_tolerance,
            max_rounds=self.max_rounds,
            random_state=self.random_state,
            name="Pair",
            noise_scale=self.noise_scale,
            bin_counts=self.bin_counts,
        )

        self.model_.extend(model_update)
        self.feature_groups_.extend(inter_indices)

        return

    def staged_fit_interactions_parallel(self, X, y, w, X_pair, inter_indices=[]):

        log.info("Splitting train/test for interactions")

        # Split data into train/val
        # NOTE: ideally we would store the train/validation split in the
        #       remote processes, but joblib doesn't have a concept
        #       of keeping remote state, so we re-split our sets
        X_train, X_val, y_train, y_val, w_train, w_val = EBMUtils.ebm_train_test_split(
            X,
            y,
            w,
            test_size=self.validation_size,
            random_state=self.random_state,
            is_classification=self.model_type == "classification",
        )

        X_pair_train, X_pair_val, y_train, y_val, w_train, w_val = EBMUtils.ebm_train_test_split(
            X_pair,
            y,
            w,
            test_size=self.validation_size,
            random_state=self.random_state,
            is_classification=self.model_type == "classification",
        )

        self._staged_fit_interactions(X_train, y_train, w_train, X_val, y_val, w_val, X_pair_train, X_pair_val, inter_indices)
        return self


class BaseEBM(BaseEstimator):
    """Client facing SK EBM."""

    # Interface modeled after:
    # https://scikit-learn.org/stable/modules/generated/sklearn.ensemble.HistGradientBoostingClassifier.html
    # https://scikit-learn.org/stable/modules/generated/sklearn.linear_model.LogisticRegression.html
    # https://scikit-learn.org/stable/modules/generated/sklearn.linear_model.LinearRegression.html
    # https://scikit-learn.org/stable/modules/generated/sklearn.tree.DecisionTreeClassifier.html
    # https://scikit-learn.org/stable/modules/generated/sklearn.tree.DecisionTreeRegressor.html
    # https://xgboost.readthedocs.io/en/latest/python/python_api.html#module-xgboost.sklearn
    # https://lightgbm.readthedocs.io/en/latest/pythonapi/lightgbm.LGBMClassifier.html

    def __init__(
        self,
        # Explainer
        #
        # feature_names in scikit-learn convention should probably be passed in via the fit function.  Also,
        #   we can get feature_names via pandas dataframes, and those would only be known at fit time, so
        #   we need a version of feature_names_out_ with the underscore to indicate items set at fit time.
        #   Despite this, we need to recieve a list of feature_names here to be compatible with blackbox explainations
        #   where we still need to have feature_names, but we do not have a fit function since we explain existing
        #   models without fitting them ourselves.  To conform to a common explaination API we get the feature_names
        #   here.
        feature_names,
        # other packages LightGBM, CatBoost, Scikit-Learn (future) are using categorical specific ways to indicate
        #   feature_types.  The benefit to them is that they can accept multiple ways of specifying categoricals like:
        #   categorical = [true, false, true, true] OR categorical = [1, 4, 8] OR categorical = 'all'/'auto'/'none'
        #   We're choosing a different route because for visualization we want to be able to express multiple
        #   different types of data.  For example, if the user has data with strings of "low", "medium", "high"
        #   We want to keep both the ordinal nature of this feature and we wish to preserve the text for visualization
        #   scikit-learn callers can pre-convert these things to [0, 1, 2] in the correct order because they don't
        #   need to worry about visualizing the data afterwards, but for us we  need a way to specify the strings
        #   back anyways.  So we need some way to express both the categorical nature of features and the order
        #   mapping.  We can do this and more complicated conversions via:
        #   feature_types = ["categorical", ["low", "medium", "high"], "continuous", "time", "bool"]
        feature_types,
        # Data
        #
        # Ensemble
        outer_bags,
        inner_bags,
        # Core
        # TODO PK v.3 replace mains in favor of a "boosting stage plan"
        mains,
        interactions,
        validation_size,
        max_rounds,
        early_stopping_tolerance,
        early_stopping_rounds,
        # Native
        learning_rate,
        # Holte, R. C. (1993) "Very simple classification rules perform well on most commonly used datasets"
        # says use 6 as the minimum samples https://link.springer.com/content/pdf/10.1023/A:1022631118932.pdf
        # TODO PK try setting this (not here, but in our caller) to 6 and run tests to verify the best value.
        min_samples_leaf,
        max_leaves,
        # Overall
        n_jobs,
        random_state,
        # Preprocessor
        binning,
        max_bins,
        max_interaction_bins,
        # Differential Privacy
        epsilon=None,
        delta=None,
        composition=None,
        bin_budget_frac=None,
        privacy_schema=None,
    ):
        # NOTE: Per scikit-learn convention, we shouldn't attempt to sanity check these inputs here.  We just
        #       Store these values for future use.  Validate inputs in the fit or other functions.  More details in:
        #       https://scikit-learn.org/stable/developers/develop.html

        # Arguments for explainer
        self.feature_names = feature_names
        self.feature_types = feature_types

        # Arguments for ensemble
        self.outer_bags = outer_bags
        self.inner_bags = inner_bags

        # Arguments for EBM beyond training a feature-step.
        self.mains = mains
        self.interactions = interactions
        self.validation_size = validation_size
        self.max_rounds = max_rounds
        self.early_stopping_tolerance = early_stopping_tolerance
        self.early_stopping_rounds = early_stopping_rounds

        # Arguments for internal EBM.
        self.learning_rate = learning_rate
        self.min_samples_leaf = min_samples_leaf
        self.max_leaves = max_leaves

        # Arguments for overall
        self.n_jobs = n_jobs
        self.random_state = random_state

        # Arguments for preprocessor
        self.binning = binning
        self.max_bins = max_bins
        self.max_interaction_bins = max_interaction_bins

        # Arguments for differential privacy
        self.epsilon = epsilon
        self.delta = delta
        self.composition = composition
        self.bin_budget_frac = bin_budget_frac
        self.privacy_schema = privacy_schema

    def fit(self, X, y, sample_weight=None):  # noqa: C901
        """ Fits model to provided samples.

        Args:
            X: Numpy array for training samples.
            y: Numpy array as training labels.
            sample_weight: Optional array of weights per sample. Should be same length as X and y.

        Returns:
            Itself.
        """

        # NOTE: Generally, we want to keep parameters in the __init__ function, since scikit-learn
        #       doesn't like parameters in the fit function, other than ones like weights that have
        #       the same length as the number of samples.  See:
        #       https://scikit-learn.org/stable/developers/develop.html
        #       https://github.com/microsoft/LightGBM/issues/2628#issue-536116395
        #


        # TODO PK sanity check all our inputs from the __init__ function, and this fit fuction

        # TODO PK we shouldn't expose our internal state until we are 100% sure that we succeeded
        #         so move everything to local variables until the end when we assign them to self.*

        # TODO PK we should do some basic checks here that X and y have the same dimensions and that
        #      they are well formed (look for NaNs, etc)

        # TODO PK handle calls where X.dim == 1.  This could occur if there was only 1 feature, or if
        #     there was only 1 sample?  We can differentiate either condition via y.dim and reshape
        #     AND add some tests for the X.dim == 1 scenario

        # TODO PK write an efficient striping converter for X that replaces unify_data for EBMs
        # algorithm: grap N columns and convert them to rows then process those by sending them to C

        # TODO: PK don't overwrite self.feature_names here (scikit-learn rules), and it's also confusing to
        #       user to have their fields overwritten.  Use feature_names_out_ or something similar
        X, y, self.feature_names, _ = unify_data(
            X, y, self.feature_names, self.feature_types, missing_data_allowed=False
        )

        # NOTE: Temporary override -- replace before push
        w = sample_weight if sample_weight is not None else np.ones_like(y, dtype=np.float64)
        w = unify_vector(w).astype(np.float64, casting="unsafe", copy=False)

        # Privacy calculations
        if isinstance(self, (DPExplainableBoostingClassifier, DPExplainableBoostingRegressor)):
            DPUtils.validate_eps_delta(self.epsilon, self.delta)
            DPUtils.validate_DP_EBM(self)

            if self.privacy_schema is None:
                warn("Possible privacy violation: assuming min/max values per feature/target are public info."
                     "Pass a privacy schema with known public ranges to avoid this warning.")
                self.privacy_schema = DPUtils.build_privacy_schema(X, y)

            self.domain_size_ = self.privacy_schema['target'][1] - self.privacy_schema['target'][0]

            # Split epsilon, delta budget for binning and learning
            bin_eps_ = self.epsilon * self.bin_budget_frac
            training_eps_ = self.epsilon - bin_eps_
            bin_delta_ = self.delta / 2
            training_delta_ = self.delta / 2
            
             # [DP] Calculate how much noise will be applied to each iteration of the algorithm
            if self.composition == 'classic':
                self.noise_scale_ = DPUtils.calc_classic_noise_multi(
                    total_queries = self.max_rounds * X.shape[1], 
                    target_epsilon = training_eps_, 
                    delta = training_delta_, 
                    sensitivity = self.domain_size_ * self.learning_rate * np.max(w)
                )
            elif self.composition == 'gdp':
                self.noise_scale_ = DPUtils.calc_gdp_noise_multi(
                    total_queries = self.max_rounds * X.shape[1], 
                    target_epsilon = training_eps_, 
                    delta = training_delta_
                )
                self.noise_scale_ = self.noise_scale_ * self.domain_size_ * self.learning_rate * np.max(w)# Alg Line 17
            else:
                raise NotImplementedError(f"Unknown composition method provided: {self.composition}. Please use 'gdp' or 'classic'.")
        else:
            bin_eps_, bin_delta_ = None, None
            training_eps_, training_delta_ = None, None

        # Build preprocessor
        self.preprocessor_ = EBMPreprocessor(
            feature_names=self.feature_names,
            feature_types=self.feature_types,
            max_bins=self.max_bins,
            binning=self.binning,
            epsilon=bin_eps_, # Only defined during private training
            delta=bin_delta_,
            privacy_schema=getattr(self, 'privacy_schema', None)
        )
        self.preprocessor_.fit(X)
        X_orig = X
        X = self.preprocessor_.transform(X_orig)

        features_categorical = np.array([x == "categorical" for x in self.preprocessor_.col_types_], dtype=ct.c_int64)
        features_bin_count = np.array([len(x) for x in self.preprocessor_.col_bin_counts_], dtype=ct.c_int64)

        # NOTE: [DP] Passthrough to lower level layers for noise addition
        bin_data_counts = {i : self.preprocessor_.col_bin_counts_[i] for i in range(X.shape[1])}

        if self.interactions != 0:
            self.pair_preprocessor_ = EBMPreprocessor(
                feature_names=self.feature_names,
                feature_types=self.feature_types,
                max_bins=self.max_interaction_bins,
                binning=self.binning,
            )
            self.pair_preprocessor_.fit(X_orig)
            X_pair = self.pair_preprocessor_.transform(X_orig)
            pair_features_categorical = np.array([x == "categorical" for x in self.pair_preprocessor_.col_types_], dtype=ct.c_int64)
            pair_features_bin_count = np.array([len(x) for x in self.pair_preprocessor_.col_bin_counts_], dtype=ct.c_int64)
        else:
            self.pair_preprocessor_, X_pair, pair_features_categorical, pair_features_bin_count = None, None, None, None


        estimators = []
        seed = EBMUtils.normalize_initial_random_seed(self.random_state)

        native = Native.get_native_singleton()
        if is_classifier(self):
            self.classes_, y = np.unique(y, return_inverse=True)
            self._class_idx_ = {x: index for index, x in enumerate(self.classes_)}

            y = y.astype(np.int64, casting="unsafe", copy=False)
            n_classes = len(self.classes_)
            if n_classes > 2:  # pragma: no cover
                warn("Multiclass is still experimental. Subject to change per release.")
            if n_classes > 2 and self.interactions != 0:
                self.interactions = 0
                warn("Detected multiclass problem: forcing interactions to 0")
            for i in range(self.outer_bags):
                seed=native.generate_random_number(seed, 1416147523)
                estimator = BaseCoreEBM(
                    # Data
                    model_type="classification",
                    features_categorical=features_categorical,
                    features_bin_count=features_bin_count,
                    pair_features_categorical=pair_features_categorical,
                    pair_features_bin_count=pair_features_bin_count,
                    # Core
                    main_features=self.mains,
                    interactions=self.interactions,
                    validation_size=self.validation_size,
                    max_rounds=self.max_rounds,
                    early_stopping_tolerance=self.early_stopping_tolerance,
                    early_stopping_rounds=self.early_stopping_rounds,
                    # Native
                    inner_bags=self.inner_bags,
                    learning_rate=self.learning_rate,
                    min_samples_leaf=self.min_samples_leaf,
                    max_leaves=self.max_leaves,
                    # Overall
                    random_state=seed,
                    # Differential Privacy
                    noise_scale=getattr(self, 'noise_scale_', None),
                    bin_counts=bin_data_counts,
                )
                estimators.append(estimator)
        else:
            n_classes = -1
            y = y.astype(np.float64, casting="unsafe", copy=False)
            for i in range(self.outer_bags):
                seed=native.generate_random_number(seed, 1416147523)
                estimator = BaseCoreEBM(
                    # Data
                    model_type="regression",
                    features_categorical=features_categorical,
                    features_bin_count=features_bin_count,
                    pair_features_categorical=pair_features_categorical,
                    pair_features_bin_count=pair_features_bin_count,
                    # Core
                    main_features=self.mains,
                    interactions=self.interactions,
                    validation_size=self.validation_size,
                    max_rounds=self.max_rounds,
                    early_stopping_tolerance=self.early_stopping_tolerance,
                    early_stopping_rounds=self.early_stopping_rounds,
                    # Native
                    inner_bags=self.inner_bags,
                    learning_rate=self.learning_rate,
                    min_samples_leaf=self.min_samples_leaf,
                    max_leaves=self.max_leaves,
                    # Overall
                    random_state=seed,
                    # Differential Privacy
                    noise_scale=getattr(self, 'noise_scale_', None),
                    bin_counts=bin_data_counts,
                )
                estimators.append(estimator)

        # Train base models for main effects, pair detection.

        # scikit-learn returns an np.array for classification and
        # a single float64 for regression, so we do the same
        if is_classifier(self):
            self.intercept_ = np.zeros(
                Native.get_count_scores_c(n_classes), dtype=np.float64, order="C",
            )
        else:
            self.intercept_ = np.float64(0)

        provider = JobLibProvider(n_jobs=self.n_jobs)

        def train_model(estimator, X, y, w, X_pair, n_classes):
            return estimator.fit_parallel(X, y, w, X_pair, n_classes)

        train_model_args_iter = (
            (estimators[i], X, y, w, X_pair, n_classes) for i in range(self.outer_bags)
        )

        estimators = provider.parallel(train_model, train_model_args_iter)

        def select_pairs_from_fast(estimators, n_interactions):
            # Average rank from estimators
            pair_ranks = {}

            for n, estimator in enumerate(estimators):
                for rank, indices in enumerate(estimator.inter_indices_):
                    old_mean = pair_ranks.get(indices, 0)
                    pair_ranks[indices] = old_mean + ((rank - old_mean) / (n + 1))

            final_ranks = []
            total_interactions = 0
            for indices in pair_ranks:
                heapq.heappush(final_ranks, (pair_ranks[indices], indices))
                total_interactions += 1

            n_interactions = min(n_interactions, total_interactions)
            top_pairs = [heapq.heappop(final_ranks)[1] for _ in range(n_interactions)]
            return top_pairs

        if isinstance(self.interactions, int) and self.interactions > 0:
            # Select merged pairs
            pair_indices = select_pairs_from_fast(estimators, self.interactions)

            for estimator in estimators:
                # Discard initial interactions
                new_model = []
                new_feature_groups = []
                for i, feature_group in enumerate(estimator.feature_groups_):
                    if len(feature_group) != 1:
                        continue
                    new_model.append(estimator.model_[i])
                    new_feature_groups.append(estimator.feature_groups_[i])
                estimator.model_ = new_model
                estimator.feature_groups_ = new_feature_groups
                estimator.inter_episode_idx_ = 0

            if len(pair_indices) != 0:
                # Retrain interactions for base models
                def staged_fit_fn(estimator, X, y, w, X_pair, inter_indices=[]):
                    return estimator.staged_fit_interactions_parallel(
                        X, y, w, X_pair, inter_indices
                    )

                staged_fit_args_iter = (
                    (estimators[i], X, y, w, X_pair, pair_indices) for i in range(self.outer_bags)
                )

                estimators = provider.parallel(staged_fit_fn, staged_fit_args_iter)
        elif isinstance(self.interactions, int) and self.interactions == 0:
            pair_indices = []
        elif isinstance(self.interactions, list):
            pair_indices = self.interactions
            if len(pair_indices) != 0:
                # Check and remove duplicate interaction terms
                existing_terms = set()
                unique_terms = []

                for i, term in enumerate(pair_indices):
                    sorted_tuple = tuple(sorted(term))
                    if sorted_tuple not in existing_terms:
                        existing_terms.add(sorted_tuple)
                        unique_terms.append(term)

                # Warn the users that we have made change to the interactions list
                if len(unique_terms) != len(pair_indices):
                    warn("Detected duplicate interaction terms: removing duplicate interaction terms")
                    pair_indices = unique_terms
                    self.interactions = pair_indices

                # Retrain interactions for base models
                def staged_fit_fn(estimator, X, y, w, X_pair, inter_indices=[]):
                    return estimator.staged_fit_interactions_parallel(
                        X, y, w, X_pair, inter_indices
                    )

                staged_fit_args_iter = (
                    (estimators[i], X, y, w, X_pair, pair_indices) for i in range(self.outer_bags)
                )

                estimators = provider.parallel(staged_fit_fn, staged_fit_args_iter)
        else:  # pragma: no cover
            raise RuntimeError("Argument 'interaction' has invalid value")

        X = np.ascontiguousarray(X.T)
        if X_pair is not None:
            X_pair = np.ascontiguousarray(X_pair.T) # I have no idea if we're supposed to do this.

        if isinstance(self.mains, str) and self.mains == "all":
            main_indices = [[x] for x in range(X.shape[0])]
        elif isinstance(self.mains, list) and all(
            isinstance(x, int) for x in self.mains
        ):
            main_indices = [[x] for x in self.mains]
        else:  # pragma: no cover
            msg = "Argument 'mains' has invalid value (valid values are 'all'|list<int>): {}".format(
                self.mains
            )
            raise RuntimeError(msg)

        self.feature_groups_ = main_indices + pair_indices

        self.bagged_models_ = estimators
        # Merge estimators into one.
        self.additive_terms_ = []
        self.term_standard_deviations_ = []
        for index, _ in enumerate(self.feature_groups_):
            log_odds_tensors = []
            for estimator in estimators:
                log_odds_tensors.append(estimator.model_[index])

            averaged_model = np.average(np.array(log_odds_tensors), axis=0)
            model_errors = np.std(np.array(log_odds_tensors), axis=0)

            self.additive_terms_.append(averaged_model)
            self.term_standard_deviations_.append(model_errors)

        # Get episode indexes for base estimators.
        main_episode_idxs = []
        inter_episode_idxs = []
        for estimator in estimators:
            main_episode_idxs.append(estimator.main_episode_idx_)
            inter_episode_idxs.append(estimator.inter_episode_idx_)

        self.breakpoint_iteration_ = [main_episode_idxs]
        if len(pair_indices) != 0:
            self.breakpoint_iteration_.append(inter_episode_idxs)

        # Extract feature group names and feature group types.
        # TODO PK v.3 don't overwrite feature_names and feature_types.  Create new fields called feature_names_out and
        #             feature_types_out_ or feature_group_names_ and feature_group_types_
        self.feature_names = []
        self.feature_types = []
        for index, feature_indices in enumerate(self.feature_groups_):
            feature_group_name = EBMUtils.gen_feature_group_name(
                feature_indices, self.preprocessor_.col_names_
            )
            feature_group_type = EBMUtils.gen_feature_group_type(
                feature_indices, self.preprocessor_.col_types_
            )
            self.feature_types.append(feature_group_type)
            self.feature_names.append(feature_group_name)

        if n_classes <= 2:
            if isinstance(self, (DPExplainableBoostingClassifier, DPExplainableBoostingRegressor)):
                # DP method of centering graphs can generalize if we log pairwise densities
                # No additional privacy loss from this step
                # self.additive_terms_ and self.preprocessor_.col_bin_counts_ are noisy and published publicly
                self._original_term_means_ = []
                for set_idx in range(len(self.feature_groups_)):
                    score_mean = np.average(self.additive_terms_[set_idx], weights=self.preprocessor_.col_bin_counts_[set_idx])
                    self.additive_terms_[set_idx] = (
                        self.additive_terms_[set_idx] - score_mean
                    )

                    # Add mean center adjustment back to intercept
                    self.intercept_ += score_mean
                    self._original_term_means_.append(score_mean)
            else:       
                # Mean center graphs - only for binary classification and regression
                scores_gen = EBMUtils.scores_by_feature_group(
                    X, X_pair, self.feature_groups_, self.additive_terms_
                )
                self._original_term_means_ = []

                for set_idx, _, scores in scores_gen:
                    score_mean = np.average(scores, weights=w)

                    self.additive_terms_[set_idx] = (
                        self.additive_terms_[set_idx] - score_mean
                    )

                    # Add mean center adjustment back to intercept
                    self.intercept_ += score_mean
                    self._original_term_means_.append(score_mean)
        else:
            # Postprocess model graphs for multiclass

            # Currently pairwise interactions are unsupported for multiclass-classification.
            binned_predict_proba = lambda x: EBMUtils.classifier_predict_proba(
                x, None, self.feature_groups_, self.additive_terms_, self.intercept_
            )

            postprocessed = multiclass_postprocess(
                X, self.additive_terms_, binned_predict_proba, self.feature_types
            )
            self.additive_terms_ = postprocessed["feature_graphs"]
            self.intercept_ = postprocessed["intercepts"]

        for feature_group_idx, feature_group in enumerate(self.feature_groups_):
            entire_tensor = [slice(None, None, None) for i in range(self.additive_terms_[feature_group_idx].ndim)]
            for dimension_idx, feature_idx in enumerate(feature_group):
                if self.preprocessor_.col_bin_counts_[feature_idx][0] == 0:
                    zero_dimension = entire_tensor.copy()
                    zero_dimension[dimension_idx] = 0
                    self.additive_terms_[feature_group_idx][tuple(zero_dimension)] = 0
                    self.term_standard_deviations_[feature_group_idx][tuple(zero_dimension)] = 0

        # Generate overall importance
        self.feature_importances_ = []
        if isinstance(self, (DPExplainableBoostingClassifier, DPExplainableBoostingRegressor)):
            # DP method of generating feature importances can generalize to non-dp if preprocessors start tracking joint distributions
            for i in range(len(self.feature_groups_)):
                mean_abs_score = np.average(np.abs(self.additive_terms_[i]), weights=self.preprocessor_.col_bin_counts_[i])
                self.feature_importances_.append(mean_abs_score)
        else:
            scores_gen = EBMUtils.scores_by_feature_group(
                X, X_pair, self.feature_groups_, self.additive_terms_
            )
            for set_idx, _, scores in scores_gen:
                mean_abs_score = np.mean(np.abs(scores))
                self.feature_importances_.append(mean_abs_score)

        # Generate selector
        # TODO PK v.3 shouldn't this be self._global_selector_ ??
        self.global_selector = gen_global_selector(
            X_orig, self.feature_names, self.feature_types, None
        )

        self.has_fitted_ = True
        return self

    # Select pairs from base models
    def _merged_pair_score_fn(self, model_type, X, y, X_pair, feature_groups, model, intercept):
        if model_type == "classification":
            prob = EBMUtils.classifier_predict_proba(
                X, X_pair, feature_groups, model, intercept
            )
            return (
                0 if len(y) == 0 else log_loss(y, prob)
            )  # use logloss to conform consistnetly and for multiclass
        elif model_type == "regression":
            pred = EBMUtils.regressor_predict(
                X, X_pair, feature_groups, model, intercept
            )
            return 0 if len(y) == 0 else mean_squared_error(y, pred)
        else:  # pragma: no cover
            msg = "Unknown model_type: '{}'.".format(model_type)
            raise ValueError(msg)

    def decision_function(self, X):
        """ Predict scores from model before calling the link function.

            Args:
                X: Numpy array for samples.

            Returns:
                The sum of the additive term contributions.
        """
        check_is_fitted(self, "has_fitted_")
        X_orig, _, _, _ = unify_data(X, None, self.feature_names, self.feature_types, missing_data_allowed=False)
        X = self.preprocessor_.transform(X_orig)
        X = np.ascontiguousarray(X.T)

        if self.interactions != 0:
            X_pair = self.pair_preprocessor_.transform(X_orig)
            X_pair = np.ascontiguousarray(X_pair.T)
        else:
            X_pair = None

        decision_scores = EBMUtils.decision_function(
            X, X_pair, self.feature_groups_, self.additive_terms_, self.intercept_
        )

        return decision_scores

    def explain_global(self, name=None):
        """ Provides global explanation for model.

        Args:
            name: User-defined explanation name.

        Returns:
            An explanation object,
            visualizing feature-value pairs as horizontal bar chart.
        """
        if name is None:
            name = gen_name_from_class(self)

        check_is_fitted(self, "has_fitted_")

        # Obtain min/max for model scores
        lower_bound = np.inf
        upper_bound = -np.inf
        for feature_group_index, _ in enumerate(self.feature_groups_):
            errors = self.term_standard_deviations_[feature_group_index]
            scores = self.additive_terms_[feature_group_index]

            lower_bound = min(lower_bound, np.min(scores - errors))
            upper_bound = max(upper_bound, np.max(scores + errors))

        bounds = (lower_bound, upper_bound)

        # Add per feature graph
        data_dicts = []
        feature_list = []
        density_list = []
        for feature_group_index, feature_indexes in enumerate(
            self.feature_groups_
        ):
            model_graph = self.additive_terms_[feature_group_index]

            # NOTE: This uses stddev. for bounds, consider issue warnings.
            errors = self.term_standard_deviations_[feature_group_index]

            if len(feature_indexes) == 1:
                # hack. remove the 0th index which is for missing values
                model_graph = model_graph[1:]
                errors = errors[1:]


                bin_labels = self.preprocessor_._get_bin_labels(feature_indexes[0])
                # bin_counts = self.preprocessor_.get_bin_counts(
                #     feature_indexes[0]
                # )
                scores = list(model_graph)
                upper_bounds = list(model_graph + errors)
                lower_bounds = list(model_graph - errors)
                density_dict = {
                    "names": self.preprocessor_._get_hist_edges(feature_indexes[0]),
                    "scores": self.preprocessor_._get_hist_counts(feature_indexes[0]),
                }

                feature_dict = {
                    "type": "univariate",
                    "names": bin_labels,
                    "scores": scores,
                    "scores_range": bounds,
                    "upper_bounds": upper_bounds,
                    "lower_bounds": lower_bounds,
                }
                feature_list.append(feature_dict)
                density_list.append(density_dict)

                data_dict = {
                    "type": "univariate",
                    "names": bin_labels,
                    "scores": model_graph,
                    "scores_range": bounds,
                    "upper_bounds": model_graph + errors,
                    "lower_bounds": model_graph - errors,
                    "density": {
                        "names": self.preprocessor_._get_hist_edges(feature_indexes[0]),
                        "scores": self.preprocessor_._get_hist_counts(
                            feature_indexes[0]
                        ),
                    },
                }
                if is_classifier(self):
                    data_dict["meta"] = {
                        "label_names": self.classes_.tolist()  # Classes should be numpy array, convert to list.
                    }

                data_dicts.append(data_dict)
            elif len(feature_indexes) == 2:
                # hack. remove the 0th index which is for missing values
                model_graph = model_graph[1:, 1:]
                # errors = errors[1:, 1:]  # NOTE: This is commented as it's not used in this branch.


                bin_labels_left = self.pair_preprocessor_._get_bin_labels(feature_indexes[0])
                bin_labels_right = self.pair_preprocessor_._get_bin_labels(feature_indexes[1])

                feature_dict = {
                    "type": "interaction",
                    "left_names": bin_labels_left,
                    "right_names": bin_labels_right,
                    "scores": model_graph,
                    "scores_range": bounds,
                }
                feature_list.append(feature_dict)
                density_list.append({})

                data_dict = {
                    "type": "interaction",
                    "left_names": bin_labels_left,
                    "right_names": bin_labels_right,
                    "scores": model_graph,
                    "scores_range": bounds,
                }
                data_dicts.append(data_dict)
            else:  # pragma: no cover
                raise Exception("Interactions greater than 2 not supported.")

        overall_dict = {
            "type": "univariate",
            "names": self.feature_names,
            "scores": self.feature_importances_,
        }
        internal_obj = {
            "overall": overall_dict,
            "specific": data_dicts,
            "mli": [
                {
                    "explanation_type": "ebm_global",
                    "value": {"feature_list": feature_list},
                },
                {"explanation_type": "density", "value": {"density": density_list}},
            ],
        }

        return EBMExplanation(
            "global",
            internal_obj,
            feature_names=self.feature_names,
            feature_types=self.feature_types,
            name=name,
            selector=self.global_selector,
        )

    def explain_local(self, X, y=None, name=None):
        """ Provides local explanations for provided samples.

        Args:
            X: Numpy array for X to explain.
            y: Numpy vector for y to explain.
            name: User-defined explanation name.

        Returns:
            An explanation object, visualizing feature-value pairs
            for each sample as horizontal bar charts.
        """

        # Produce feature value pairs for each sample.
        # Values are the model graph score per respective feature group.
        if name is None:
            name = gen_name_from_class(self)

        check_is_fitted(self, "has_fitted_")

        X, y, _, _ = unify_data(X, y, self.feature_names, self.feature_types, missing_data_allowed=False)

        # Transform y if classifier
        if is_classifier(self) and y is not None:
            y = np.array([self._class_idx_[el] for el in y])

        samples = self.preprocessor_.transform(X)
        samples = np.ascontiguousarray(samples.T)

        if self.interactions != 0:
            pair_samples = self.pair_preprocessor_.transform(X)
            pair_samples = np.ascontiguousarray(pair_samples.T)
        else:
            pair_samples = None

        scores_gen = EBMUtils.scores_by_feature_group(
            samples, pair_samples, self.feature_groups_, self.additive_terms_
        )

        # TODO PK add a test to see if we handle X.ndim == 1 (or should we throw ValueError)

        n_rows = samples.shape[1]
        data_dicts = []
        intercept = self.intercept_
        if not is_classifier(self) or len(self.classes_) <= 2:
            if isinstance(self.intercept_, np.ndarray) or isinstance(
                self.intercept_, list
            ):
                intercept = intercept[0]

        for _ in range(n_rows):
            data_dict = {
                "type": "univariate",
                "names": [],
                "scores": [],
                "values": [],
                "extra": {"names": ["Intercept"], "scores": [intercept], "values": [1]},
            }
            if is_classifier(self):
                data_dict["meta"] = {
                    "label_names": self.classes_.tolist()  # Classes should be numpy array, convert to list.
                }
            data_dicts.append(data_dict)

        for set_idx, feature_group, scores in scores_gen:
            for row_idx in range(n_rows):
                feature_name = self.feature_names[set_idx]
                data_dicts[row_idx]["names"].append(feature_name)
                data_dicts[row_idx]["scores"].append(scores[row_idx])
                if len(feature_group) == 1:
                    data_dicts[row_idx]["values"].append(
                        X[row_idx, feature_group[0]]
                    )
                else:
                    data_dicts[row_idx]["values"].append("")

        is_classification = is_classifier(self)
        if is_classification:
            scores = EBMUtils.classifier_predict_proba(
                samples, pair_samples, self.feature_groups_, self.additive_terms_, self.intercept_,
            )
        else:
            scores = EBMUtils.regressor_predict(
                samples, pair_samples, self.feature_groups_, self.additive_terms_, self.intercept_,
            )

        perf_list = []
        perf_dicts = gen_perf_dicts(scores, y, is_classification)
        for row_idx in range(n_rows):
            perf = None if perf_dicts is None else perf_dicts[row_idx]
            perf_list.append(perf)
            data_dicts[row_idx]["perf"] = perf

        selector = gen_local_selector(data_dicts, is_classification=is_classification)


        additive_terms = []
        for feature_group_index, feature_indexes in enumerate(self.feature_groups_):
            if len(feature_indexes) == 1:
                # hack. remove the 0th index which is for missing values
                additive_terms.append(self.additive_terms_[feature_group_index][1:])
            elif len(feature_indexes) == 2:
                # hack. remove the 0th index which is for missing values
                additive_terms.append(self.additive_terms_[feature_group_index][1:, 1:])
            else:
                raise ValueError("only handles 1D/2D")

        internal_obj = {
            "overall": None,
            "specific": data_dicts,
            "mli": [
                {
                    "explanation_type": "ebm_local",
                    "value": {
                        "scores": additive_terms,
                        "intercept": self.intercept_,
                        "perf": perf_list,
                    },
                }
            ],
        }
        internal_obj["mli"].append(
            {
                "explanation_type": "evaluation_dataset",
                "value": {"dataset_x": X, "dataset_y": y},
            }
        )

        return EBMExplanation(
            "local",
            internal_obj,
            feature_names=self.feature_names,
            feature_types=self.feature_types,
            name=name,
            selector=selector,
        )


class ExplainableBoostingClassifier(BaseEBM, ClassifierMixin, ExplainerMixin):
    """ Explainable Boosting Classifier. The arguments will change in a future release, watch the changelog. """

    # TODO PK v.3 use underscores here like ClassifierMixin._estimator_type?
    available_explanations = ["global", "local"]
    explainer_type = "model"

    """ Public facing EBM classifier."""

    def __init__(
        self,
        # Explainer
        feature_names=None,
        feature_types=None,
        # Preprocessor
        max_bins=256,
        max_interaction_bins=32,
        binning="quantile",
        # Stages
        mains="all",
        interactions=10,
        # Ensemble
        outer_bags=8,
        inner_bags=0,
        # Boosting
        learning_rate=0.01,
        validation_size=0.15,
        early_stopping_rounds=50,
        early_stopping_tolerance=1e-4,
        max_rounds=5000,
        # Trees
        min_samples_leaf=2,
        max_leaves=3,
        # Overall
        n_jobs=-2,
        random_state=42,
    ):
        """ Explainable Boosting Classifier. The arguments will change in a future release, watch the changelog.

        Args:
            feature_names: List of feature names.
            feature_types: List of feature types.
            max_bins: Max number of bins per feature for pre-processing stage.
            max_interaction_bins: Max number of bins per feature for pre-processing stage on interaction terms. Only used if interactions is non-zero.
            binning: Method to bin values for pre-processing. Choose "uniform", "quantile" or "quantile_humanized".
            mains: Features to be trained on in main effects stage. Either "all" or a list of feature indexes.
            interactions: Interactions to be trained on.
                Either a list of lists of feature indices, or an integer for number of automatically detected interactions.
                Interactions are forcefully set to 0 for multiclass problems.
            outer_bags: Number of outer bags.
            inner_bags: Number of inner bags.
            learning_rate: Learning rate for boosting.
            validation_size: Validation set size for boosting.
            early_stopping_rounds: Number of rounds of no improvement to trigger early stopping.
            early_stopping_tolerance: Tolerance that dictates the smallest delta required to be considered an improvement.
            max_rounds: Number of rounds for boosting.
            min_samples_leaf: Minimum number of cases for tree splits used in boosting.
            max_leaves: Maximum leaf nodes used in boosting.
            n_jobs: Number of jobs to run in parallel.
            random_state: Random state.
        """
        super(ExplainableBoostingClassifier, self).__init__(
            # Explainer
            feature_names=feature_names,
            feature_types=feature_types,
            # Preprocessor
            max_bins=max_bins,
            max_interaction_bins=max_interaction_bins,
            binning=binning,
            # Stages
            mains=mains,
            interactions=interactions,
            # Ensemble
            outer_bags=outer_bags,
            inner_bags=inner_bags,
            # Boosting
            learning_rate=learning_rate,
            validation_size=validation_size,
            early_stopping_rounds=early_stopping_rounds,
            early_stopping_tolerance=early_stopping_tolerance,
            max_rounds=max_rounds,
            # Trees
            min_samples_leaf=min_samples_leaf,
            max_leaves=max_leaves,
            # Overall
            n_jobs=n_jobs,
            random_state=random_state,
        )

    # TODO: Throw ValueError like scikit for 1d instead of 2d arrays
    def predict_proba(self, X):
        """ Probability estimates on provided samples.

        Args:
            X: Numpy array for samples.

        Returns:
            Probability estimate of sample for each class.
        """
        check_is_fitted(self, "has_fitted_")
        X_orig, _, _, _ = unify_data(X, None, self.feature_names, self.feature_types, missing_data_allowed=False)
        X = self.preprocessor_.transform(X_orig)
        X = np.ascontiguousarray(X.T)

        if self.interactions != 0:
            X_pair = self.pair_preprocessor_.transform(X_orig)
            X_pair = np.ascontiguousarray(X_pair.T)
        else:
            X_pair = None

        # TODO PK add a test to see if we handle X.ndim == 1 (or should we throw ValueError)

        prob = EBMUtils.classifier_predict_proba(
            X, X_pair, self.feature_groups_, self.additive_terms_, self.intercept_
        )
        return prob

    def predict(self, X):
        """ Predicts on provided samples.

        Args:
            X: Numpy array for samples.

        Returns:
            Predicted class label per sample.
        """
        check_is_fitted(self, "has_fitted_")
        X_orig, _, _, _ = unify_data(X, None, self.feature_names, self.feature_types, missing_data_allowed=False)
        X = self.preprocessor_.transform(X_orig)
        X = np.ascontiguousarray(X.T)

        if self.interactions != 0:
            X_pair = self.pair_preprocessor_.transform(X_orig)
            X_pair = np.ascontiguousarray(X_pair.T)
        else:
            X_pair = None

        # TODO PK add a test to see if we handle X.ndim == 1 (or should we throw ValueError)

        return EBMUtils.classifier_predict(
            X,
            X_pair,
            self.feature_groups_,
            self.additive_terms_,
            self.intercept_,
            self.classes_,
        )

    def predict_and_contrib(self, X, output='probabilities'):
        """Predicts on provided samples, returning predictions and explanations for each sample.

        Args:
            X: Numpy array for samples.
            output: Prediction type to output (i.e. one of 'probabilities', 'logits', 'labels')

        Returns:
            Predictions and local explanations for each sample.
        """

        allowed_outputs = ['probabilities', 'logits', 'labels']
        if output not in allowed_outputs:
            msg = "Argument 'output' has invalid value.  Got '{}', expected one of " 
            + repr(allowed_outputs)
            raise ValueError(msg.format(output))

        check_is_fitted(self, "has_fitted_")
        X_orig, _, _, _ = unify_data(
            X, None, self.feature_names, self.feature_types, missing_data_allowed=False
        )
        X = self.preprocessor_.transform(X_orig)
        X = np.ascontiguousarray(X.T)

        if self.interactions != 0:
            X_pair = self.pair_preprocessor_.transform(X_orig)
            X_pair = np.ascontiguousarray(X_pair.T)
        else:
            X_pair = None

        return EBMUtils.classifier_predict_and_contrib(
            X,
            X_pair,
            self.feature_groups_,
            self.additive_terms_,
            self.intercept_,
            self.classes_,
            output)

class ExplainableBoostingRegressor(BaseEBM, RegressorMixin, ExplainerMixin):
    """ Explainable Boosting Regressor. The arguments will change in a future release, watch the changelog. """

    # TODO PK v.3 use underscores here like RegressorMixin._estimator_type?
    available_explanations = ["global", "local"]
    explainer_type = "model"

    """ Public facing EBM regressor."""

    def __init__(
        self,
        # Explainer
        feature_names=None,
        feature_types=None,
        # Preprocessor
        max_bins=256,
        max_interaction_bins=32,
        binning="quantile",
        # Stages
        mains="all",
        interactions=10,
        # Ensemble
        outer_bags=8,
        inner_bags=0,
        # Boosting
        learning_rate=0.01,
        validation_size=0.15,
        early_stopping_rounds=50,
        early_stopping_tolerance=1e-4,
        max_rounds=5000,
        # Trees
        min_samples_leaf=2,
        max_leaves=3,
        # Overall
        n_jobs=-2,
        random_state=42,
    ):
        """ Explainable Boosting Regressor. The arguments will change in a future release, watch the changelog.

        Args:
            feature_names: List of feature names.
            feature_types: List of feature types.
            max_bins: Max number of bins per feature for pre-processing stage on main effects.
            max_interaction_bins: Max number of bins per feature for pre-processing stage on interaction terms. Only used if interactions is non-zero.
            binning: Method to bin values for pre-processing. Choose "uniform", "quantile", or "quantile_humanized".
            mains: Features to be trained on in main effects stage. Either "all" or a list of feature indexes.
            interactions: Interactions to be trained on.
                Either a list of lists of feature indices, or an integer for number of automatically detected interactions.
            outer_bags: Number of outer bags.
            inner_bags: Number of inner bags.
            learning_rate: Learning rate for boosting.
            validation_size: Validation set size for boosting.
            early_stopping_rounds: Number of rounds of no improvement to trigger early stopping.
            early_stopping_tolerance: Tolerance that dictates the smallest delta required to be considered an improvement.
            max_rounds: Number of rounds for boosting.
            min_samples_leaf: Minimum number of cases for tree splits used in boosting.
            max_leaves: Maximum leaf nodes used in boosting.
            n_jobs: Number of jobs to run in parallel.
            random_state: Random state.
        """
        super(ExplainableBoostingRegressor, self).__init__(
            # Explainer
            feature_names=feature_names,
            feature_types=feature_types,
            # Preprocessor
            max_bins=max_bins,
            max_interaction_bins=max_interaction_bins,
            binning=binning,
            # Stages
            mains=mains,
            interactions=interactions,
            # Ensemble
            outer_bags=outer_bags,
            inner_bags=inner_bags,
            # Boosting
            learning_rate=learning_rate,
            validation_size=validation_size,
            early_stopping_rounds=early_stopping_rounds,
            early_stopping_tolerance=early_stopping_tolerance,
            max_rounds=max_rounds,
            # Trees
            min_samples_leaf=min_samples_leaf,
            max_leaves=max_leaves,
            # Overall
            n_jobs=n_jobs,
            random_state=random_state,
        )

    def predict(self, X):
        """ Predicts on provided samples.

        Args:
            X: Numpy array for samples.

        Returns:
            Predicted class label per sample.
        """
        check_is_fitted(self, "has_fitted_")
        X_orig, _, _, _ = unify_data(X, None, self.feature_names, self.feature_types, missing_data_allowed=False)
        X = self.preprocessor_.transform(X_orig)
        X = np.ascontiguousarray(X.T)

        if self.interactions != 0:
            X_pair = self.pair_preprocessor_.transform(X_orig)
            X_pair = np.ascontiguousarray(X_pair.T)
        else:
            X_pair = None

        return EBMUtils.regressor_predict(
            X, X_pair, self.feature_groups_, self.additive_terms_, self.intercept_
        )


    def predict_and_contrib(self, X):
        """Predicts on provided samples, returning predictions and explanations for each sample.

        Args:
            X: Numpy array for samples.

        Returns:
            Predictions and local explanations for each sample.
        """

        check_is_fitted(self, "has_fitted_")
        X_orig, _, _, _ = unify_data(
            X, None, self.feature_names, self.feature_types, missing_data_allowed=False
        )
        X = self.preprocessor_.transform(X_orig)
        X = np.ascontiguousarray(X.T)

        if self.interactions != 0:
            X_pair = self.pair_preprocessor_.transform(X_orig)
            X_pair = np.ascontiguousarray(X_pair.T)
        else:
            X_pair = None

        return EBMUtils.regressor_predict_and_contrib(
            X, X_pair, self.feature_groups_, self.additive_terms_, self.intercept_
        )

class DPExplainableBoostingClassifier(BaseEBM, ClassifierMixin, ExplainerMixin):
    """ Differentially Private Explainable Boosting Classifier."""

    available_explanations = ["global", "local"]
    explainer_type = "model"

    """ Public facing DPEBM classifier."""

    def __init__(
        self,
        # Explainer
        feature_names=None,
        feature_types=None,
        # Preprocessor
        max_bins=32,
        binning="private",
        # Stages
        mains="all",
        # Boosting
        learning_rate=0.01,
        max_rounds=300,
        # Trees
        max_leaves=3,
        min_samples_leaf=2,
        # Overall
        random_state=42,
        # Differential Privacy
        epsilon=1,
        delta=1e-5,
        composition='gdp',
        bin_budget_frac=0.1,
        privacy_schema=None,
    ):
        """ Differentially Private Explainable Boosting Classifier. Note that many arguments are defaulted differently than regular EBMs.

        Args:
            feature_names: List of feature names.
            feature_types: List of feature types.
            max_bins: Max number of bins per feature for pre-processing stage.
            binning: Method to bin values for pre-processing. Choose "uniform" or "quantile".
            mains: Features to be trained on in main effects stage. Either "all" or a list of feature indexes.
            interactions: Interactions to be trained on.
                Either a list of lists of feature indices, or an integer for number of automatically detected interactions.
            outer_bags: Number of outer bags.
            inner_bags: Number of inner bags.
            learning_rate: Learning rate for boosting.
            validation_size: Validation set size for boosting.
            early_stopping_rounds: Number of rounds of no improvement to trigger early stopping.
            early_stopping_tolerance: Tolerance that dictates the smallest delta required to be considered an improvement.
            max_rounds: Number of rounds for boosting.
            max_leaves: Maximum leaf nodes used in boosting.
            min_samples_leaf: Minimum number of cases for tree splits used in boosting.
            n_jobs: Number of jobs to run in parallel.
            random_state: Random state.
            epsilon: Total privacy budget to be spent across all rounds of training.
            delta: Additive component of differential privacy guarantee. Should be smaller than 1/n_training_samples.
            composition: composition.
            bin_budget_frac: Percentage of total epsilon budget to use for binning.
            privacy_schema: Dictionary specifying known min/max values of each feature and target. 
                If None, DP-EBM throws warning and uses data to calculate these values.
        """
        super(DPExplainableBoostingClassifier, self).__init__(
            # Explainer
            feature_names=feature_names,
            feature_types=feature_types,    
            # Preprocessor
            max_bins=max_bins,
            max_interaction_bins=None,
            binning=binning,
            # Stages
            mains=mains,
            interactions=0,
            # Ensemble
            outer_bags=1,
            inner_bags=0,
            # Boosting
            learning_rate=learning_rate,
            validation_size=0,
            early_stopping_rounds=-1,
            early_stopping_tolerance=-1,
            max_rounds=max_rounds,
            # Trees
            max_leaves=max_leaves,
            min_samples_leaf=min_samples_leaf,
            # Overall
            n_jobs=1,
            random_state=random_state,
            # Differential Privacy
            epsilon=epsilon,
            delta=delta,
            composition=composition,
            bin_budget_frac=bin_budget_frac,
            privacy_schema=privacy_schema,
        )

    # TODO: Throw ValueError like scikit for 1d instead of 2d arrays
    def predict_proba(self, X):
        """ Probability estimates on provided samples.

        Args:
            X: Numpy array for samples.

        Returns:
            Probability estimate of sample for each class.
        """
        check_is_fitted(self, "has_fitted_")
        X, _, _, _ = unify_data(X, None, self.feature_names, self.feature_types)
        X = self.preprocessor_.transform(X)

        # TODO PK add a test to see if we handle X.ndim == 1 (or should we throw ValueError)

        X = np.ascontiguousarray(X.T)

        prob = EBMUtils.classifier_predict_proba(
            X, None, self.feature_groups_, self.additive_terms_, self.intercept_
        )
        return prob

    def predict(self, X):
        """ Predicts on provided samples.

        Args:
            X: Numpy array for samples.

        Returns:
            Predicted class label per sample.
        """
        check_is_fitted(self, "has_fitted_")
        X, _, _, _ = unify_data(X, None, self.feature_names, self.feature_types)
        X = self.preprocessor_.transform(X)

        # TODO PK add a test to see if we handle X.ndim == 1 (or should we throw ValueError)

        X = np.ascontiguousarray(X.T)

        return EBMUtils.classifier_predict(
            X,
            None,
            self.feature_groups_,
            self.additive_terms_,
            self.intercept_,
            self.classes_,
        )

class DPExplainableBoostingRegressor(BaseEBM, RegressorMixin, ExplainerMixin):
    """ Differentially Private Explainable Boosting Regressor."""

    # TODO PK v.3 use underscores here like RegressorMixin._estimator_type?
    available_explanations = ["global", "local"]
    explainer_type = "model"

    """ Public facing DPEBM regressor."""

    def __init__(
        self,
        # Explainer
        feature_names=None,
        feature_types=None,
        # Preprocessor
        max_bins=32,
        binning="private",
        # Stages
        mains="all",
        # Boosting
        learning_rate=0.01,
        max_rounds=300,
        # Trees
        max_leaves=3,
        min_samples_leaf=2,
        # Overall
        random_state=42,
        # Differential Privacy
        epsilon=1,
        delta=1e-5,
        composition='gdp',
        bin_budget_frac=0.1,
        privacy_schema=None,
    ):
        """ Differentially Private Explainable Boosting Classifier. Note that many arguments are defaulted differently than regular EBMs.

        Args:
            feature_names: List of feature names.
            feature_types: List of feature types.
            max_bins: Max number of bins per feature for pre-processing stage.
            binning: Method to bin values for pre-processing. Choose "uniform" or "quantile".
            mains: Features to be trained on in main effects stage. Either "all" or a list of feature indexes.
            interactions: Interactions to be trained on.
                Either a list of lists of feature indices, or an integer for number of automatically detected interactions.
            outer_bags: Number of outer bags.
            inner_bags: Number of inner bags.
            learning_rate: Learning rate for boosting.
            validation_size: Validation set size for boosting.
            early_stopping_rounds: Number of rounds of no improvement to trigger early stopping.
            early_stopping_tolerance: Tolerance that dictates the smallest delta required to be considered an improvement.
            max_rounds: Number of rounds for boosting.
            max_leaves: Maximum leaf nodes used in boosting.
            min_samples_leaf: Minimum number of cases for tree splits used in boosting.
            n_jobs: Number of jobs to run in parallel.
            random_state: Random state.
            epsilon: Total privacy budget to be spent across all rounds of training.
            delta: Additive component of differential privacy guarantee. Should be smaller than 1/n_training_samples.
            composition: Method of tracking noise aggregation. Must be one of 'classic' or 'gdp'. 
            bin_budget_frac: Percentage of total epsilon budget to use for private binning.
            privacy_schema: Dictionary specifying known min/max values of each feature and target. 
                If None, DP-EBM throws warning and uses data to calculate these values.
        """
        super(DPExplainableBoostingRegressor, self).__init__(
            # Explainer
            feature_names=feature_names,
            feature_types=feature_types,
            # Preprocessor
            max_bins=max_bins,
            max_interaction_bins=None,
            binning=binning,
            # Stages
            mains=mains,
            interactions=0,
            # Ensemble
            outer_bags=1,
            inner_bags=0,
            # Boosting
            learning_rate=learning_rate,
            validation_size=0,
            early_stopping_rounds=-1,
            early_stopping_tolerance=-1,
            max_rounds=max_rounds,
            # Trees
            max_leaves=max_leaves,
            min_samples_leaf=min_samples_leaf,
            # Overall
            n_jobs=1,
            random_state=random_state,
            # Differential Privacy
            epsilon=epsilon,
            delta=delta,
            composition=composition,
            bin_budget_frac=bin_budget_frac,
            privacy_schema=privacy_schema,
        )

    def predict(self, X):
        """ Predicts on provided samples.

        Args:
            X: Numpy array for samples.

        Returns:
            Predicted class label per sample.
        """
        check_is_fitted(self, "has_fitted_")
        X, _, _, _ = unify_data(X, None, self.feature_names, self.feature_types)
        X = self.preprocessor_.transform(X)

        # TODO PK add a test to see if we handle X.ndim == 1 (or should we throw ValueError)

        X = np.ascontiguousarray(X.T)

        return EBMUtils.regressor_predict(
            X, None, self.feature_groups_, self.additive_terms_, self.intercept_
        )<|MERGE_RESOLUTION|>--- conflicted
+++ resolved
@@ -213,40 +213,10 @@
                 col_data = col_data.astype(float)
                 count_missing = 0
 
-<<<<<<< HEAD
-                min_samples_bin = 1 # TODO: Expose
-                is_humanized = 0
-
-                if self.binning == 'quantile' or self.binning == 'quantile_humanized':
-                    if self.binning == 'quantile_humanized':
-                        is_humanized = 1
-
-                    (
-                        cuts, 
-                        count_missing, 
-                        min_val, 
-                        max_val, 
-                    ) = native.cut_quantile(
-                        col_data, 
-                        min_samples_bin, 
-                        is_humanized, 
-                        self.max_bins - 2, # one bin for missing, and # of cuts is one less again
-                    )
-                elif self.binning == "uniform":
-                    (
-                        cuts, 
-                        count_missing, 
-                        min_val, 
-                        max_val,
-                    ) = native.cut_uniform(
-                        col_data, 
-                        self.max_bins - 2, # one bin for missing, and # of cuts is one less again
-=======
                 if self.binning == "private":
                     min_val, max_val = self.privacy_schema[col_idx]
                     cuts, bin_counts = DPUtils.private_numeric_binning(
                         col_data, noise_scale, self.max_bins, min_val, max_val
->>>>>>> dcf9b3bb
                     )
 
                     # Use previously calculated bins for density estimates
